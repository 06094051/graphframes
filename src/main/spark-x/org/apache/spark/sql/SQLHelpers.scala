--- conflicted
+++ resolved
@@ -18,23 +18,18 @@
 package org.apache.spark.sql
 
 import org.apache.spark.sql.catalyst.expressions.Expression
-import org.apache.spark.sql.functions._
 
 object SQLHelpers {
   def getExpr(col: Column): Expression = col.expr
 
-  def expr(e: String): Column = expr(e)
+  def expr(e: String): Column = functions.expr(e)
 
   /**
    * Appends each record with a unique ID (uniq_id) and groups existing fields under column "row".
    */
   def zipWithUniqueId(df: DataFrame): DataFrame = {
     df.select(
-<<<<<<< HEAD
-      struct(df.columns.map(c => df(c)) :_*).as("row"), monotonicallyIncreasingId().as("uniq_id"))
-=======
       functions.struct(df.columns.map(c => df(c)) :_*).as("row"),
       functions.monotonicallyIncreasingId().as("uniq_id"))
->>>>>>> 2a026b49
   }
 }